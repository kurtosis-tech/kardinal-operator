--- conflicted
+++ resolved
@@ -109,23 +109,22 @@
 		return nil, stacktrace.Propagate(err, "An error occurred retrieving the list of destination rules for namespace %s", namespace)
 	}
 
-<<<<<<< HEAD
+	gateways := &gateway.GatewayList{}
+	err = cl.List(ctx, gateways, client.InNamespace(namespace))
+	if err != nil {
+		return nil, stacktrace.Propagate(err, "An error occurred retrieving the list of gateways for namespace %s", namespace)
+	}
+
+	httpRoutes := &gateway.HTTPRouteList{}
+	err = cl.List(ctx, httpRoutes, client.InNamespace(namespace))
+	if err != nil {
+		return nil, stacktrace.Propagate(err, "An error occurred retrieving the list of HTTP routes for namespace %s", namespace)
+	}
+
 	envoyFilters := &istioclient.EnvoyFilterList{}
 	err = cl.List(ctx, envoyFilters, client.InNamespace(namespace))
 	if err != nil {
 		return nil, stacktrace.Propagate(err, "An error occurred retrieving the list of envoy filters for namespace %s", namespace)
-=======
-	gateways := &gateway.GatewayList{}
-	err = cl.List(ctx, gateways, client.InNamespace(namespace))
-	if err != nil {
-		return nil, stacktrace.Propagate(err, "An error occurred retrieving the list of gateways for namespace %s", namespace)
-	}
-
-	httpRoutes := &gateway.HTTPRouteList{}
-	err = cl.List(ctx, httpRoutes, client.InNamespace(namespace))
-	if err != nil {
-		return nil, stacktrace.Propagate(err, "An error occurred retrieving the list of HTTP routes for namespace %s", namespace)
->>>>>>> 2bee8ffb
 	}
 
 	flows := &kardinalcorev1.FlowList{}
