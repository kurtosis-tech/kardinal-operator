package topology

import (
	"context"
	"fmt"
	"reflect"
	"strings"

	"github.com/brunoga/deep"
	"github.com/dominikbraun/graph"
	"github.com/kurtosis-tech/stacktrace"
	"github.com/samber/lo"
	"github.com/sirupsen/logrus"
	istioclient "istio.io/client-go/pkg/apis/networking/v1alpha3"
	appsv1 "k8s.io/api/apps/v1"
	corev1 "k8s.io/api/core/v1"
	net "k8s.io/api/networking/v1"
	metav1 "k8s.io/apimachinery/pkg/apis/meta/v1"
	"kardinal.dev/kardinal-operator/kardinal/resources"
	"sigs.k8s.io/controller-runtime/pkg/client"
	gateway "sigs.k8s.io/gateway-api/apis/v1"
)

const (
	trueStr                 = "true"
	kardinalManagedLabelKey = "kardinal.dev/managed"
	appLabelKey             = "app"
	versionLabelKey         = "version"
)

type ClusterTopology struct {
	FlowID              string               `json:"flowID"`
	Ingress             *Ingress             `json:"ingress"`
	Services            []*Service           `json:"services"`
	ServiceDependencies []*ServiceDependency `json:"serviceDependencies"`
	GatewayAndRoutes    *GatewayAndRoutes    `json:"gatewayAndRoutes"`
}

func (clusterTopology *ClusterTopology) Print() {
	fmt.Println("Cluster Topology")
	fmt.Printf("Flow ID: %s\n", clusterTopology.FlowID)
	clusterTopology.Ingress.Print()
	for _, service := range clusterTopology.Services {
		service.Print()
	}
	for _, serviceDependency := range clusterTopology.ServiceDependencies {
		serviceDependency.Print()
	}
}

func (clusterTopology *ClusterTopology) GetServiceByName(namespace string, name string) *Service {
	for _, service := range clusterTopology.Services {
		if service.Namespace == namespace && service.ServiceID == name {
			return service
		}
	}

	return nil
}

func (clusterTopology *ClusterTopology) GetServiceByVersion(namespace string, name string, version string) *Service {
	for _, service := range clusterTopology.Services {
		if service.Namespace == namespace && service.ServiceID == name && service.Version == version {
			return service
		}
	}

	return nil
}

func (clusterTopology *ClusterTopology) GetBaselineFlowService(namespace string, name string) *Service {
	for _, service := range clusterTopology.Services {
		if service.Namespace == namespace && service.ServiceID == name && !service.IsManaged {
			return service
		}
	}

	return nil
}

func (clusterTopology *ClusterTopology) UpdateWithFlow(
	clusterGraph graph.Graph[ServiceHash, *Service],
	flowId string,
	targetService *Service,
	deploymentSpec *appsv1.DeploymentSpec,
) error {
	statefulPaths := clusterTopology.FindAllDownstreamStatefulPaths(targetService, clusterGraph)
	statefulServices := make([]*Service, 0)
	for _, path := range statefulPaths {
		statefulServiceHash, found := lo.Last(path)
		if !found {
			return stacktrace.NewError("An error occurred finding the last stateful service hash in path %v", path)
		}
		statefulService, err := clusterGraph.Vertex(statefulServiceHash)
		if err != nil {
			return stacktrace.Propagate(err, "An error occurred getting stateful service vertex from graph")
		}
		statefulServices = append(statefulServices, statefulService)
	}
	statefulServices = lo.Uniq(statefulServices)

	modifiedTargetService := deep.MustCopy(targetService)
	modifiedTargetService.IsManaged = true
	modifiedTargetService.DeploymentSpec = deploymentSpec
	modifiedTargetService.Version = flowId
	err := clusterTopology.UpdateService(modifiedTargetService)
	if err != nil {
		return stacktrace.Propagate(err, "An error occurred getting stateful service vertex from graph")
	}

	for serviceIdx, service := range clusterTopology.Services {
		if lo.Contains(statefulServices, service) {
			// Don't modify the original service
			modifiedService := deep.MustCopy(service)
			modifiedService.Version = flowId
			modifiedService.IsManaged = true

			if !modifiedService.IsStateful {
				panic(fmt.Sprintf("Service %s is not stateful but is in stateful paths", modifiedService.ServiceID))
			}

			clusterTopology.Services[serviceIdx] = modifiedService
			clusterTopology.UpdateDependencies(service, modifiedService)

			// create versioned parents for non http stateful services
			// KARDINAL-TODO - this should be done for all non http services and not just the stateful ones
			// 	every child should be copied; immediate parent duplicated
			// 	if children of non http services support http then our routing will have to be modified
			//  we should treat those http services as non http; a hack could be to remove the appProtocol HTTP marking
			if !modifiedService.IsHTTP() {
				logrus.Infof("Stateful service %s is non http; its parents shall be duplicated", modifiedService.ServiceID)
				parents := clusterTopology.FindImmediateParents(service)
				for _, parent := range parents {
					logrus.Infof("Setting parent service %s version to %s", parent.ServiceID, flowId)
					err = clusterTopology.MoveServiceToVersion(parent, flowId)
					if err != nil {
						return stacktrace.Propagate(err, "An error occurred moving parent service %s to version %s", parent.ServiceID, flowId)
					}
				}
			}
		}
	}

	return nil
}

func (clusterTopology *ClusterTopology) UpdateService(modifiedService *Service) error {
	for idx, service := range clusterTopology.Services {
		if service.Namespace == modifiedService.Namespace && service.ServiceID == modifiedService.ServiceID {
			clusterTopology.Services[idx] = modifiedService
			clusterTopology.UpdateDependencies(service, modifiedService)
			return nil
		}
	}

	return stacktrace.NewError("Service %s not found in the list of services", modifiedService.ServiceID)
}

func (clusterTopology *ClusterTopology) UpdateDependencies(targetService *Service, modifiedService *Service) {
	for ix, dependency := range clusterTopology.ServiceDependencies {
		if dependency.Service == targetService {
			dependency.Service = modifiedService
		}
		if dependency.DependsOnService == targetService {
			dependency.DependsOnService = modifiedService
		}
		clusterTopology.ServiceDependencies[ix] = dependency
	}
}

func (clusterTopology *ClusterTopology) GetNamespaces() []string {
	return lo.Uniq(lo.Map(clusterTopology.Services, func(service *Service, _ int) string { return service.Namespace }))
}

func (clusterTopology *ClusterTopology) GetResources() (*resources.Resources, error) {
	resourceNamespaces := map[string]*resources.Namespace{}
	clusterTopologyNamespaces := clusterTopology.GetNamespaces()
	for _, clusterTopologyNamespace := range clusterTopologyNamespaces {
		resourceNamespaces[clusterTopologyNamespace] = &resources.Namespace{
			Name: clusterTopologyNamespace,
		}
	}

	for _, service := range clusterTopology.Services {
		envoyFiltersForService := service.GetEnvoyFilters()
		resourceNamespace := resourceNamespaces[service.Namespace]
		resourceNamespace.EnvoyFilters = append(resourceNamespace.EnvoyFilters, envoyFiltersForService...)
	}

	managedServices := lo.Filter(clusterTopology.Services, func(service *Service, _ int) bool { return service.IsManaged })
	for _, service := range managedServices {
		resourceNamespace := resourceNamespaces[service.Namespace]
		resourceNamespace.Services = append(resourceNamespace.Services, service.GetCoreV1Service())
		resourceNamespace.Deployments = append(resourceNamespace.Deployments, service.GetAppsV1Deployment(service.Namespace))
	}

	groupedServices := lo.GroupBy(clusterTopology.Services, func(item *Service) ServiceNamespace {
		return ServiceNamespace{ServiceID: item.ServiceID, Namespace: item.Namespace}
	})
	for _, services := range groupedServices {
		if len(services) > 0 {
			// KARDINAL-TODO: this assumes service specs didn't change. May we need a new version to ClusterTopology data structure

			// ServiceSpec is nil for external services - don't process anything bc theres nothing to add to the cluster
			if services[0].ServiceSpec == nil {
				continue
			}
			service := services[0]
			virtualService, destinationRule := service.GetVirtualService(services)
			resourceNamespace := resourceNamespaces[service.Namespace]
			resourceNamespace.VirtualServices = append(resourceNamespace.VirtualServices, virtualService)
			resourceNamespace.DestinationRules = append(resourceNamespace.DestinationRules, destinationRule)

			// OPERATOR-TODO: Add authz policies
		}
	}

	frontServices := []*corev1.Service{}
	// OPERATOR-TODO include []istioclient.EnvoyFilter as the third returned value once we add the envoy filters objects
	// routes, frontServices, inboundFrontFilters := clusterTopology.getHttpRoutes()
	routes, frontServicesFromHttpRoutes := clusterTopology.getHttpRoutes()
	groupedRoutes := lo.GroupBy(routes, func(routes *gateway.HTTPRoute) string { return routes.Namespace })
	for namespace, routes := range groupedRoutes {
		resourceNamespace := resourceNamespaces[namespace]
		resourceNamespace.HTTPRoutes = append(resourceNamespace.HTTPRoutes, routes...)
	}
	frontServices = append(frontServices, frontServicesFromHttpRoutes...)

	ingresses, frontServicesFromIngresses := clusterTopology.GetNetIngresses()
	groupedIngresses := lo.GroupBy(ingresses, func(ingress *net.Ingress) string {
		return ingress.Namespace
	})
	for namespace, ingresses := range groupedIngresses {
		resourceNamespace := resourceNamespaces[namespace]
		resourceNamespace.Ingresses = append(resourceNamespace.Ingresses, ingresses...)
	}
	frontServices = append(frontServices, frontServicesFromIngresses...)

	frontServicesToAdd := lo.UniqBy(frontServices, func(service *corev1.Service) string { return service.GetName() })
	for _, frontService := range frontServicesToAdd {
		resourceNamespace := resourceNamespaces[frontService.Namespace]
		resourceNamespace.Services = append(resourceNamespace.Services, frontService)
	}

	gateways := clusterTopology.getGateways()
	groupedGateways := lo.GroupBy(gateways, func(gateway *gateway.Gateway) string {
		return gateway.Namespace
	})
	for namespace, gatewayObj := range groupedGateways {
		resourceNamespace := resourceNamespaces[namespace]
		resourceNamespace.Gateways = append(resourceNamespace.Gateways, gatewayObj...)
	}

	clusterTopologyResources := &resources.Resources{
		Namespaces: lo.Values(resourceNamespaces),
	}
	return clusterTopologyResources, nil
}

func (clusterTopology *ClusterTopology) ApplyResources(ctx context.Context, clusterResources *resources.Resources, cl client.Client) error {
	clusterTopologyResources, err := clusterTopology.GetResources()
	if err != nil {
		return stacktrace.Propagate(err, "An error occurred retrieving the list of resources")
	}

	err = resources.ApplyResources(
		ctx, clusterResources, clusterTopologyResources, cl,
		func(namespace *resources.Namespace) []client.Object {
			return lo.Map(namespace.Services, func(service *corev1.Service, _ int) client.Object { return service })
		},
		func(namespace *resources.Namespace, name string) client.Object {
			service := namespace.GetService(name)
			if service == nil {
				// We have to return nil here so the interface returned is nil and not just the underlying object
				return nil
			} else {
				return service
			}
		},
		func(object1 client.Object, object2 client.Object) bool {
			return reflect.DeepEqual(object1.(*corev1.Service).Spec, object2.(*corev1.Service).Spec)
		},
	)
	if err != nil {
		return stacktrace.Propagate(err, "An error occurred applying the service resources")
	}

	err = resources.ApplyResources(
		ctx, clusterResources, clusterTopologyResources, cl,
		func(namespace *resources.Namespace) []client.Object {
			return lo.Map(namespace.Deployments, func(deployment *appsv1.Deployment, _ int) client.Object { return deployment })
		},
		func(namespace *resources.Namespace, name string) client.Object {
			deployment := namespace.GetDeployment(name)
			if deployment == nil {
				// We have to return nil here so the interface returned is nil and not just the underlying object
				return nil
			}
			return deployment
		},
		func(object1 client.Object, object2 client.Object) bool {
			return reflect.DeepEqual(object1.(*appsv1.Deployment).Spec, object2.(*appsv1.Deployment).Spec)
		},
	)
	if err != nil {
		return stacktrace.Propagate(err, "An error occurred applying the deployment resources")
	}

	err = resources.ApplyResources(
		ctx, clusterResources, clusterTopologyResources, cl,
		func(namespace *resources.Namespace) []client.Object {
			return lo.Map(namespace.VirtualServices, func(virtualService *istioclient.VirtualService, _ int) client.Object { return virtualService })
		},
		func(namespace *resources.Namespace, name string) client.Object {
			virtualService := namespace.GetVirtualService(name)
			if virtualService == nil {
				// We have to return nil here so the interface returned is nil and not just the underlying object
				return nil
			}
			return virtualService
		},
		func(object1 client.Object, object2 client.Object) bool {
			return reflect.DeepEqual(&object1.(*istioclient.VirtualService).Spec, &object2.(*istioclient.VirtualService).Spec)
		},
	)
	if err != nil {
		return stacktrace.Propagate(err, "An error occurred applying the virtual service resources")
	}

	err = resources.ApplyResources(
		ctx, clusterResources, clusterTopologyResources, cl,
		func(namespace *resources.Namespace) []client.Object {
			return lo.Map(namespace.DestinationRules, func(destinationRule *istioclient.DestinationRule, _ int) client.Object { return destinationRule })
		},
		func(namespace *resources.Namespace, name string) client.Object {
			destinationRule := namespace.GetDestinationRule(name)
			if destinationRule == nil {
				// We have to return nil here so the interface returned is nil and not just the underlying object
				return nil
			}
			return destinationRule
		},
		func(object1 client.Object, object2 client.Object) bool {
			return reflect.DeepEqual(&object1.(*istioclient.DestinationRule).Spec, &object2.(*istioclient.DestinationRule).Spec)
		},
	)
	if err != nil {
		return stacktrace.Propagate(err, "An error occurred applying the destination rule resources")
	}

	// OPERATOR-TODO: Apply ingress resources
	/* err = resources.ApplyIngressResources(ctx, clusterResources, clusterTopologyResources, cl)
	if err != nil {
		return stacktrace.Propagate(err, "An error occurred applying the ingress resources")
	}*/

<<<<<<< HEAD
	err = resources.ApplyEnvoyFilterResources(ctx, clusterResources, clusterTopologyResources, cl)
	if err != nil {
		return stacktrace.Propagate(err, "An error occurred applying the Envoy filter resources")
=======
	err = resources.ApplyResources(
		ctx, clusterResources, clusterTopologyResources, cl,
		func(namespace *resources.Namespace) []client.Object {
			return lo.Map(namespace.Gateways, func(gateway *gateway.Gateway, _ int) client.Object { return gateway })
		},
		func(namespace *resources.Namespace, name string) client.Object {
			gateway := namespace.GetGateway(name)
			if gateway == nil {
				// We have to return nil here so the interface returned is nil and not just the underlying object
				return nil
			}
			return gateway
		},
		func(object1 client.Object, object2 client.Object) bool {
			return reflect.DeepEqual(&object1.(*gateway.Gateway).Spec, &object2.(*gateway.Gateway).Spec)
		},
	)
	if err != nil {
		return stacktrace.Propagate(err, "An error occurred applying the gateway resources")
	}

	err = resources.ApplyResources(
		ctx, clusterResources, clusterTopologyResources, cl,
		func(namespace *resources.Namespace) []client.Object {
			return lo.Map(namespace.HTTPRoutes, func(route *gateway.HTTPRoute, _ int) client.Object { return route })
		},
		func(namespace *resources.Namespace, name string) client.Object {
			route := namespace.GetHTTPRoute(name)
			if route == nil {
				// We have to return nil here so the interface returned is nil and not just the underlying object
				return nil
			}
			return route
		},
		func(object1 client.Object, object2 client.Object) bool {
			return reflect.DeepEqual(&object1.(*gateway.HTTPRoute).Spec, &object2.(*gateway.HTTPRoute).Spec)
		},
	)
	if err != nil {
		return stacktrace.Propagate(err, "An error occurred applying the HTTP route resources")
>>>>>>> 2bee8ffb
	}

	return nil
}

func (clusterTopology *ClusterTopology) GetGraph() graph.Graph[ServiceHash, *Service] {
	serviceHash := func(service *Service) ServiceHash {
		return service.Hash()
	}
	graph := graph.New(serviceHash, graph.Directed())

	for _, service := range clusterTopology.Services {
		_ = graph.AddVertex(service)
	}

	for _, dependency := range clusterTopology.ServiceDependencies {
		_ = graph.AddEdge(dependency.Service.Hash(), dependency.DependsOnService.Hash())
	}

	return graph
}

func (clusterTopology *ClusterTopology) Copy(flowId string) *ClusterTopology {
	activeFlowIDs := []string{flowId}
	clusterTopologyCopy := deep.MustCopy(clusterTopology)
	clusterTopologyCopy.FlowID = flowId
	clusterTopologyCopy.Ingress.ActiveFlowIDs = activeFlowIDs
	clusterTopologyCopy.GatewayAndRoutes.ActiveFlowIDs = activeFlowIDs
	return clusterTopologyCopy
}

func (clusterTopology *ClusterTopology) FindAllDownstreamStatefulPaths(targetService *Service, clusterGraph graph.Graph[ServiceHash, *Service]) [][]ServiceHash {
	allPaths := make([][]ServiceHash, 0)
	for _, service := range clusterTopology.Services {
		if service.IsStateful {
			paths, err := graph.AllPathsBetween(clusterGraph, targetService.Hash(), service.Hash())
			if err != nil {
				logrus.Infof("Error finding paths between %s and %s: %v", targetService.ServiceID, service.ServiceID, err)
				paths = [][]ServiceHash{}
			}
			allPaths = append(allPaths, paths...)
		}
	}
	return allPaths
}

func (clusterTopology *ClusterTopology) FindImmediateParents(service *Service) []*Service {
	parents := make([]*Service, 0)
	for _, dependency := range clusterTopology.ServiceDependencies {
		if dependency.DependsOnService.Namespace == service.Namespace && dependency.DependsOnService.ServiceID == service.ServiceID {
			parents = append(parents, dependency.Service)
		}
	}
	return parents
}

func (clusterTopology *ClusterTopology) MoveServiceToVersion(service *Service, version string) error {
	// Don't duplicate if its already duplicated
	duplicatedService := deep.MustCopy(service)
	duplicatedService.Version = version
	return clusterTopology.UpdateService(duplicatedService)
}

func (clusterTopology *ClusterTopology) Merge(clusterTopologies []*ClusterTopology) *ClusterTopology {
	mergedClusterTopology := &ClusterTopology{
		FlowID:              "all",
		Services:            deep.MustCopy(clusterTopology.Services),
		ServiceDependencies: deep.MustCopy(clusterTopology.ServiceDependencies),
		Ingress:             deep.MustCopy(clusterTopology.Ingress),
		GatewayAndRoutes:    deep.MustCopy(clusterTopology.GatewayAndRoutes),
	}
	for _, topology := range clusterTopologies {
		mergedClusterTopology.Services = append(mergedClusterTopology.Services, topology.Services...)
		mergedClusterTopology.ServiceDependencies = append(mergedClusterTopology.ServiceDependencies, topology.ServiceDependencies...)
		mergedClusterTopology.Ingress.ActiveFlowIDs = append(mergedClusterTopology.Ingress.ActiveFlowIDs, topology.Ingress.ActiveFlowIDs...)
		mergedClusterTopology.GatewayAndRoutes.ActiveFlowIDs = append(mergedClusterTopology.GatewayAndRoutes.ActiveFlowIDs, topology.GatewayAndRoutes.ActiveFlowIDs...)
	}
	mergedClusterTopology.Ingress.ActiveFlowIDs = lo.Uniq(mergedClusterTopology.Ingress.ActiveFlowIDs)
	mergedClusterTopology.GatewayAndRoutes.ActiveFlowIDs = lo.Uniq(mergedClusterTopology.GatewayAndRoutes.ActiveFlowIDs)
	logrus.Infof("Services length: %d", len(mergedClusterTopology.Services))

	// KARDINAL-TODO improve the filtering method, we could implement the `Service.Equal` method to compare and filter the services and inside this method we could use the k8s service marshall method (https://pkg.go.dev/k8s.io/api/core/v1#Service.Marsha) and also the same for other k8s fields it should be faster
	mergedClusterTopology.Services = lo.UniqBy(mergedClusterTopology.Services, func(service *Service) ServiceVersion {
		serviceVersion := ServiceVersion{
			ServiceID: service.ServiceID,
			Namespace: service.Namespace,
			Version:   service.Version,
		}
		return serviceVersion
	})
	mergedClusterTopology.ServiceDependencies = lo.UniqBy(mergedClusterTopology.ServiceDependencies, func(serviceDependency *ServiceDependency) ServiceDependencyVersion {
		serviceDependencyVersion := ServiceDependencyVersion{
			ServiceID:                 serviceDependency.Service.ServiceID,
			Namespace:                 serviceDependency.Service.Namespace,
			Version:                   serviceDependency.Service.Version,
			DependOnServiceID:         serviceDependency.DependsOnService.ServiceID,
			DependsOnServiceNamespace: serviceDependency.DependsOnService.Namespace,
			DependsOnServiceVersion:   serviceDependency.DependsOnService.Version,
		}
		return serviceDependencyVersion
	})

	return mergedClusterTopology
}

// We assume that net.Ingress objects have a namespace defined
func (clusterTopology *ClusterTopology) GetNetIngresses() ([]*net.Ingress, []*corev1.Service) {
	ingressList := []*net.Ingress{}
	frontServices := map[string]*corev1.Service{}

	for _, ingressSpecOriginal := range clusterTopology.Ingress.Ingresses {
		ingressDefinition := ingressSpecOriginal.DeepCopy()
		namespace := ingressDefinition.Namespace
		newRules := []net.IngressRule{}

		for _, ruleOriginal := range ingressDefinition.Spec.Rules {
			for _, activeFlowID := range clusterTopology.Ingress.ActiveFlowIDs {
				logrus.Infof("Setting gateway route for active flow ID: %v", activeFlowID)
				newPaths := []net.HTTPIngressPath{}
				rule := ruleOriginal.DeepCopy()
				flowHostname := replaceOrAddSubdomain(rule.Host, activeFlowID)
				rule.Host = flowHostname

				for _, pathOriginal := range ruleOriginal.HTTP.Paths {
					target := clusterTopology.GetServiceByVersion(namespace, pathOriginal.Backend.Service.Name, activeFlowID)
					// fallback to baseline if backend not found at the active flow
					if target == nil {
						target = clusterTopology.GetBaselineFlowService(namespace, pathOriginal.Backend.Service.Name)
					}
					if target != nil {
						path := *pathOriginal.DeepCopy()
						idVersion := fmt.Sprintf("%s-%s", target.ServiceID, activeFlowID)
						_, serviceAlreadyAdded := frontServices[idVersion]
						if !serviceAlreadyAdded {
							frontServices[idVersion] = target.GetVersionedService(activeFlowID, namespace)
							path.Backend.Service.Name = idVersion
							newPaths = append(newPaths, path)
						}
					} else {
						logrus.Errorf("Backend service %s for Ingress %s not found", pathOriginal.Backend.Service.Name, ingressDefinition.Name)
					}
				}
				rule.HTTP.Paths = newPaths
				newRules = append(newRules, *rule)
			}
		}

		ingressDefinition.Spec.Rules = newRules

		if ingressDefinition.Namespace == "" {
			ingressDefinition.Namespace = namespace
		}

		ingressList = append(ingressList, ingressDefinition)
	}

	return ingressList, lo.Values(frontServices)
}

func (clusterTopology *ClusterTopology) getGateways() []*gateway.Gateway {
	return lo.Map(clusterTopology.GatewayAndRoutes.Gateways, func(gateway *gateway.Gateway, gwId int) *gateway.Gateway {
		if gateway.Namespace == "" {
			gateway.Namespace = metav1.NamespaceDefault
		}
		return gateway
	})
}

// OPERATOR-TODO include []istioclient.EnvoyFilter as the third returned value once we add the envoy filters objects
func (clusterTopology *ClusterTopology) getHttpRoutes() ([]*gateway.HTTPRoute, []*corev1.Service) {
	routes := []*gateway.HTTPRoute{}
	frontServices := map[string]*corev1.Service{}

	// OPERATOR-TODO include []istioclient.EnvoyFilter as the third returned value once we add the envoy filters objects
	// filters := []istioclient.EnvoyFilter{}

	for _, activeFlowID := range clusterTopology.GatewayAndRoutes.ActiveFlowIDs {
		logrus.Infof("Setting gateway route for active flow ID: %v", activeFlowID)
		for routeId, routeOriginal := range clusterTopology.GatewayAndRoutes.GatewayRoutes {
			namespace := routeOriginal.Namespace
			routeSpecOriginal := routeOriginal.Spec
			routeSpec := routeSpecOriginal.DeepCopy()

			routeSpec.Hostnames = lo.Map(routeSpec.Hostnames, func(hostname gateway.Hostname, _ int) gateway.Hostname {
				return gateway.Hostname(replaceOrAddSubdomain(string(hostname), activeFlowID))
			})

			for _, rule := range routeSpec.Rules {
				for refIx, ref := range rule.BackendRefs {
					originalServiceName := string(ref.Name)
					target := clusterTopology.GetServiceByVersion(namespace, originalServiceName, activeFlowID)
					// fallback to baseline if backend not found at the active flow
					if target == nil {
						target = clusterTopology.GetBaselineFlowService(namespace, originalServiceName)
					}
					if target != nil {
						idVersion := fmt.Sprintf("%s-%s", target.ServiceID, activeFlowID)
						_, serviceAlreadyAdded := frontServices[idVersion]
						if !serviceAlreadyAdded {
							frontServices[idVersion] = target.GetVersionedService(activeFlowID, namespace)
							ref.Name = gateway.ObjectName(idVersion)
							// OPERATOR-TODO creo que tambien el problema es que hay 2 http route para el baseline flow
							rule.BackendRefs[refIx] = ref

							// OPERATOR-TODO include []istioclient.EnvoyFilter as the third returned value once we add the envoy filters objects
							// hostnames := lo.Map(routeSpec.Hostnames, func(item gateway.Hostname, _ int) string { return string(item) })

							// Set Envoy FIlter for the service
							// filter := &externalInboudFilter{
							//	filter: generateDynamicLuaScript(allServices, activeFlowID, namespace, hostnames),
							//	name:   strings.Join(hostnames, "-"),
							// }
							// inboundFilter := getInboundFilter(target.ServiceID, namespace, -1, &target.Version, filter)
							// logrus.Debugf("Adding inbound filter to setup routing table for flow '%s' on service '%s', version '%s'", activeFlowID, target.ServiceID, target.Version)
							// filters = append(filters, inboundFilter)
						}
					} else {
						logrus.Errorf(">> service not found %v", ref.Name)
					}
				}
			}

			for parentRefIx, parentRef := range routeSpec.ParentRefs {
				if parentRef.Namespace == nil || string(*parentRef.Namespace) == "" {
					defaultNS := gateway.Namespace(namespace)
					parentRef.Namespace = &defaultNS
				}
				routeSpec.ParentRefs[parentRefIx] = parentRef
			}

			route := &gateway.HTTPRoute{
				TypeMeta: metav1.TypeMeta{
					APIVersion: "gateway.networking.k8s.io/v1",
					Kind:       "HTTPRoute",
				},
				ObjectMeta: metav1.ObjectMeta{
					Name:      fmt.Sprintf("http-route-%d-%s", routeId, activeFlowID),
					Namespace: namespace,
					Labels: map[string]string{
						kardinalManagedLabelKey: trueStr,
					},
				},
				Spec: *routeSpec,
			}
			routes = append(routes, route)
		}
	}

	// OPERATOR-TODO include []istioclient.EnvoyFilter as the third returned value once we add the envoy filters objects
	// return routes, lo.Values(frontServices), filters
	return routes, lo.Values(frontServices)
}

func NewClusterTopologyFromResources(
	clusterResources *resources.Resources,
) (*ClusterTopology, error) {
	clusterTopologyServices := []*Service{}
	clusterTopologyServiceDependencies := []*ServiceDependency{}
	var clusterTopologyGatewayAndRoutes *GatewayAndRoutes
	var clusterTopologyIngress *Ingress

	for _, resourceNamespace := range clusterResources.Namespaces {
		services, serviceDependencies, err := processServices(resourceNamespace.Services, resourceNamespace.Deployments)
		if err != nil {
			return nil, stacktrace.NewError("an error occurred processing the resource services and deployments")
		}
		clusterTopologyGatewayAndRoutes = processGatewayAndRouteConfigs(resourceNamespace.Gateways, resourceNamespace.HTTPRoutes)
		ingress := processIngresses(resourceNamespace.Ingresses)
		clusterTopologyServices = append(clusterTopologyServices, services...)
		clusterTopologyServiceDependencies = append(clusterTopologyServiceDependencies, serviceDependencies...)
		if len(ingress.Ingresses) > 0 {
			if clusterTopologyIngress != nil {
				return nil, stacktrace.NewError("More than one namespace has ingresses")
			}
			clusterTopologyIngress = ingress
		}
	}

	// some validations
	if len(clusterTopologyIngress.Ingresses) == 0 && len(clusterTopologyGatewayAndRoutes.Gateways) == 0 && len(clusterTopologyGatewayAndRoutes.GatewayRoutes) == 0 {
		return nil, stacktrace.NewError("At least one ingress or gateway is required")
	}
	if len(clusterTopologyServices) == 0 {
		return nil, stacktrace.NewError("At least one service is required in addition to the ingress service(s)")
	}

	clusterTopology := ClusterTopology{
		Services:            clusterTopologyServices,
		ServiceDependencies: clusterTopologyServiceDependencies,
		Ingress:             clusterTopologyIngress,
		GatewayAndRoutes:    clusterTopologyGatewayAndRoutes,
	}

	return &clusterTopology, nil
}

func processServices(services []*corev1.Service, deployments []*appsv1.Deployment) ([]*Service, []*ServiceDependency, error) {
	clusterTopologyServices := []*Service{}
	clusterTopologyServiceDependencies := []*ServiceDependency{}

	type serviceWithDependenciesAnnotation struct {
		service                *Service
		dependenciesAnnotation string
	}
	serviceWithDependencies := []*serviceWithDependenciesAnnotation{}

	for _, service := range services {
		if resources.IsManaged(&service.ObjectMeta) {
			continue
		}

		serviceAnnotations := service.GetObjectMeta().GetAnnotations()

		// 1- Service
		serviceName := service.GetObjectMeta().GetName()
		deployment := resources.GetDeploymentFromName(serviceName, deployments)
		clusterTopologyService := NewServiceFromServiceAndDeployment(service, deployment)

		// 2- Service dependencies (creates a list of services with dependencies)
		dependencies, ok := serviceAnnotations["kardinal.dev.service/dependencies"]
		if ok {
			newServiceWithDependenciesAnnotation := &serviceWithDependenciesAnnotation{clusterTopologyService, dependencies}
			serviceWithDependencies = append(serviceWithDependencies, newServiceWithDependenciesAnnotation)
		}
		clusterTopologyServices = append(clusterTopologyServices, clusterTopologyService)
	}

	// OPERATOR-TODO: Use the dependency CRs instead
	for _, svcWithDependenciesAnnotation := range serviceWithDependencies {

		serviceAndPorts := strings.Split(svcWithDependenciesAnnotation.dependenciesAnnotation, ",")
		for _, serviceAndPort := range serviceAndPorts {
			serviceAndPortParts := strings.Split(serviceAndPort, ":")
			depService, depServicePort, err := getServiceAndPortFromClusterTopologyServices(serviceAndPortParts[0], serviceAndPortParts[1], clusterTopologyServices)
			if err != nil {
				return nil, nil, stacktrace.Propagate(err, "An error occurred finding the service dependency for service %s and port %s", serviceAndPortParts[0], serviceAndPortParts[1])
			}

			serviceDependency := &ServiceDependency{
				Service:          svcWithDependenciesAnnotation.service,
				DependsOnService: depService,
				DependencyPort:   depServicePort,
			}

			clusterTopologyServiceDependencies = append(clusterTopologyServiceDependencies, serviceDependency)
		}
	}

	return clusterTopologyServices, clusterTopologyServiceDependencies, nil
}

func getServiceAndPortFromClusterTopologyServices(serviceName string, servicePortName string, clusterTopologyServices []*Service) (*Service, *corev1.ServicePort, error) {
	for _, service := range clusterTopologyServices {
		if service.ServiceID == serviceName {
			for _, port := range service.ServiceSpec.Ports {
				if port.Name == servicePortName {
					return service, &port, nil
				}
			}
		}
	}

	return nil, nil, stacktrace.NewError("Service %s and Port %s not found in the list of services", serviceName, servicePortName)
}

func processIngresses(ingresses []*net.Ingress) *Ingress {
	clusterTopologyIngress := &Ingress{
		ActiveFlowIDs: []string{resources.BaselineNamespace},
		Ingresses:     []*net.Ingress{},
	}
	for _, ingress := range ingresses {
		ingressAnnotations := ingress.GetObjectMeta().GetAnnotations()

		// Ingress?
		isIngress, ok := ingressAnnotations["kardinal.dev.service/ingress"]
		if ok && isIngress == trueStr {
			clusterTopologyIngress.Ingresses = append(clusterTopologyIngress.Ingresses, ingress)
		}
	}
	return clusterTopologyIngress
}

func processGatewayAndRouteConfigs(gateways []*gateway.Gateway, routes []*gateway.HTTPRoute) *GatewayAndRoutes {
	gatewayAndRoutes := &GatewayAndRoutes{
		ActiveFlowIDs: []string{resources.BaselineNamespace},
		Gateways:      []*gateway.Gateway{},
		GatewayRoutes: []*gateway.HTTPRoute{},
	}
	for _, gatewayObj := range gateways {
		gatewayAnnotations := gatewayObj.GetObjectMeta().GetAnnotations()
		isGateway, ok := gatewayAnnotations["kardinal.dev.service/gateway"]
		if ok && isGateway == "true" {
			if gatewayObj.Spec.Listeners == nil {
				logrus.Warnf("Gateway %v is missing listeners", gatewayObj.Name)
			} else {
				for _, listener := range gatewayObj.Spec.Listeners {
					if listener.Hostname != nil && !strings.HasPrefix(string(*listener.Hostname), "*.") {
						logrus.Warnf("Gateway %v listener %v is missing a wildcard, creating flow entry points will not work properly.", gatewayObj.Name, listener.Hostname)
					}
				}
			}
			logrus.Infof("Managing gateway: %v", gatewayObj.Name)
			gatewayAndRoutes.Gateways = append(gatewayAndRoutes.Gateways, gatewayObj)
		} else {
			logrus.Infof("Gateway %v is not a Kardinal gateway", gatewayObj.Name)
		}
	}
	for _, route := range routes {
		routeAnnotations := route.GetObjectMeta().GetAnnotations()
		isRoute, ok := routeAnnotations["kardinal.dev.service/route"]
		if ok && isRoute == "true" {
			gatewayAndRoutes.GatewayRoutes = append(gatewayAndRoutes.GatewayRoutes, route)
		}
	}
	return gatewayAndRoutes
}<|MERGE_RESOLUTION|>--- conflicted
+++ resolved
@@ -354,11 +354,6 @@
 		return stacktrace.Propagate(err, "An error occurred applying the ingress resources")
 	}*/
 
-<<<<<<< HEAD
-	err = resources.ApplyEnvoyFilterResources(ctx, clusterResources, clusterTopologyResources, cl)
-	if err != nil {
-		return stacktrace.Propagate(err, "An error occurred applying the Envoy filter resources")
-=======
 	err = resources.ApplyResources(
 		ctx, clusterResources, clusterTopologyResources, cl,
 		func(namespace *resources.Namespace) []client.Object {
@@ -399,7 +394,6 @@
 	)
 	if err != nil {
 		return stacktrace.Propagate(err, "An error occurred applying the HTTP route resources")
->>>>>>> 2bee8ffb
 	}
 
 	return nil
