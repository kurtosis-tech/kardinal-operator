# Kardinal Operator

Implementation of [Kardinal](https://github.com/kurtosis-tech/kardinal) as a K8S Operator.

## Install

### Requirements

Istio is required and your namespaces should be labeled for injection. 

```
istioctl manifest install --set profile=default

kubectl label namespace <namespace name> istio-injection=enabled
```

### Kardinal Operator

The Kardinal Operator is built using Kubebuilder.  Run the following commands to install the CRDs and the operator in the cluster pointed by your kubeconfig.  The operator runs in a newly created namespace `kardinal-operator-system`.

```
make deploy
```

## CRDs

### Flows

```yaml
apiVersion: core.kardinal.dev/v1
kind: Flow
metadata:
  labels:
    app.kubernetes.io/name: kardinal
    app.kubernetes.io/managed-by: kardinal-operator
  name: flow-test
  namespace: baseline
spec:
  service: frontend
  image: kurtosistech/frontend:demo-frontend
```

## Uninstall

Run the following commands to uninstall the CRDs and the operator in the cluster pointed by your kubeconfig.

```
make undeploy
```

## Development

Minikube + K8S manifest deployed. K8S context set to your local cluster.
```
make install (to install the CRDs into the cluster)
```

The following three commands are commonly used during development:

```
make lint (Run golangci linter. Can also be configured inside your IDE.)
make test (Run tests against local cluster)
make run (Run operator against your local cluster)
```

Manage custom resources with kubectl:

```
# Create a flow 
kubectl create -f ./ci/flow-test.yaml

# Delete a flow
kubectl delete -f ./ci/flow-test.yaml

# Get all flows in namespace
kubectl get flows -n baseline

# Describe a flow by its name 
kubectl describe flows flow-test -n baseline
```

<<<<<<< HEAD
Deploy the operator inside the cluster
```
make deploy (when you want to test it inside the cluster)
```

### Update the CRDs API
=======
## Update the CRDs API
>>>>>>> d4e350f7

1. Read [this document][api-design-doc] to follow the design rules.
2. The CRDs API files are inside the `./api/core/v1` folder.
3. You can edit the `flow` API for example:
   1. Add, update or remove fields in the `FlowSpec` inside the `flow_types.go` file. Don't forget to add the json tags.
   2. Run `make manifests` to include your changes in the auto generated `./config/crd/bases/core.kardinal.dev_flows.yaml` manifest file.
   3. Update the spec example inside `./config/samples/core_v1_flow.yaml`
4. If you are adding a new CRD make sure its schema has been added in the `init` function in the `./cmd/main.go` file


### Update the RBAC permissions

1. Read [this document][rbac-markers-doc] to understand what are the RBAC markers and how to compose them.
2. Add, update or remove the RBAC markers, for instance the `flow` controller:
   1. Open the flow controller file `./internal/controller/core/flow_controller.go`
   2. Edit the markers inside of it.
   3. Run `make manifests` to include your changes in the auto generated `./config/rbac/role.yaml` manifest file.
   4. NOTE: If you receive an error, please run the specified command in the error and re-run make manifests.

### Troubleshooting

#### Gateway

If you previously ran `Kardinal Manager`, you may already have a `gateway-istio` deployment in your cluster. This could lead to requests being 
routed through it instead of the `gateway-istio` deployment in the `baseline` namespace. This issue arises because a gateway resource may 
still exist. We recommend removing it —only if you're certain it was created by Kardinal— before deploying the `./ci/obd-demo.yaml` manifest. 
You can do this with the following command: `kubectl delete Gateway gateway`

[api-design-doc]: https://book.kubebuilder.io/cronjob-tutorial/api-design
[rbac-markers-doc]: https://book.kubebuilder.io/reference/markers/rbac<|MERGE_RESOLUTION|>--- conflicted
+++ resolved
@@ -79,16 +79,7 @@
 kubectl describe flows flow-test -n baseline
 ```
 
-<<<<<<< HEAD
-Deploy the operator inside the cluster
-```
-make deploy (when you want to test it inside the cluster)
-```
-
 ### Update the CRDs API
-=======
-## Update the CRDs API
->>>>>>> d4e350f7
 
 1. Read [this document][api-design-doc] to follow the design rules.
 2. The CRDs API files are inside the `./api/core/v1` folder.
